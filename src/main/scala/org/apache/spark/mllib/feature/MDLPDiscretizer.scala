--- conflicted
+++ resolved
@@ -111,13 +111,6 @@
 
     val sortedValues = getSortedDistinctValues(bclassDistrib, featureValues)
 
-<<<<<<< HEAD
-    // Get the first elements by partition for the boundary points evaluation
-    val firstElements = sc.runJob(sortedValues, (it =>
-      if (it.hasNext) Some(it.next()._1) else None): (Iterator[((Int, Float), Array[Long])]) => Option[(Int, Float)])
-      
-=======
->>>>>>> a31cce4d
     // Filter those features selected by the user
     val arr = Array.fill(nFeatures) { false }
     continuousVars.foreach(arr(_) = true)
